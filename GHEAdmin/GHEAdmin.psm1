function Invoke-GHEInitialConfiguration {
	[CmdletBinding()]
	Param(
		# File path to the GHE license file
		[Parameter(Mandatory = $true)]
		[String]$LicenseFile,

		# URL of the setup API
		[Parameter(Mandatory = $true)]
		[String]$ComputerName,

		# The management password for the GHE virtual machine
		[Parameter(Mandatory = $true)]
		[String]$MgmtPassword,

		# The first administrative user for the GHE virtual machine
		[Parameter(Mandatory = $true)]
		[String]$AdminUser,

		# The first administrative user email address for the GHE virtual machine
		[Parameter(Mandatory = $true)]
		[String]$AdminEmail
	)
	Begin {
		Write-Debug -Message 'Entered Function: Invoke-GHEInitialConfiguration'

		$SetupUrl = "https://$ComputerName/setup/api/start"
		Write-Debug -Message "Qualified URL is: $SetupUrl"
		$JoinUrl = "https://$ComputerName/join"

		If (-not (Test-Path -Path $LicenseFile)) {
			Write-Debug -Message "The license file path did not resolve: $LicensePath"
		}
	}
	Process {
		<#
		We have to use CURL instead of Invoke-RestMethod or Invoke-WebRequest
		as they don't fully support multipart/form-data yet
		#>
		Write-Debug -Message "Calling CURL to inject license and initial password"
<<<<<<< HEAD
		$Result = curl -k -L -X POST $SetupUrl -F license=@$LicenseFile -F "password=$($Credential.GetNetworkCredential().Password)"
		Write-Debug -Message "Result of CURL request injecting license: $(Out-String -InputObject $Result)"

		Write-Debug -Message "Starting configuration process"
		$Result = Invoke-RestMethod -Method POST -Uri "https://api_key:$($Credential.GetNetworkCredential().Password)@$($ComputerName):8443/setup/api/configure" -SkipCertificateCheck
		do {
			Write-Verbose -Message "Waiting for configuration process to complete..."
			$Result = Invoke-RestMethod -Method GET -Uri "https://api_key:$($Credential.GetNetworkCredential().Password)@$($ComputerName):8443/setup/api/configcheck" -SkipCertificateCheck
			Write-Debug -Message "Current result of configuration process: $(Out-String -InputObject $Result.Status)"
=======
		curl -k -L -X POST $SetupUrl -F license=@$LicenseFile -F "password=$MgmtPassword"

		Write-Debug -Message "Starting configuration process"
		Invoke-RestMethod -Method POST -Uri "https://api_key:$MgmtPassword@$($ComputerName):8443/setup/api/configure" -SkipCertificateCheck
		do {
			Write-Verbose -Message "Waiting for configuration process to complete..."
			$Result = Invoke-RestMethod -Method GET -Uri "https://api_key:$MgmtPassword@$($ComputerName):8443/setup/api/configcheck" -SkipCertificateCheck
			Write-Debug -Message "Current result of configuration process: $($Result.Status)"
>>>>>>> 2dc34967
			Start-Sleep -Seconds 30
		} until ($Result.status -eq 'success' -or $Result.status -eq 'failed')

		Write-Debug -Message "Creating first user"
		$Result = curl -k -v -L -c ~/cookies $JoinUrl >~/github-curl.out
		Write-Debug -Message "Result of CURL request for grabbing the Authentication Token: $(Out-String -InputObject $Result)"
		$AuthFullString = (grep 'authenticity_token' ~/github-curl.out | head -1)
		Write-Debug -Message "Current value of AuthFullString: $AuthFullString"
		$RegexPattern = '(?<=value=")(.*?)(?=")'
		$AuthToken = ([regex]::matches($AuthFullString, $RegexPattern)).Value[1]
		Write-Debug -Message "Current value of AuthToken: $AuthToken"
<<<<<<< HEAD
		curl -X POST -k -v -b ~/cookies -c ~/cookies -F "authenticity_token=$AuthToken" -F "user[login]=$($Credential.GetNetworkCredential().UserName)" -F "user[email]=$AdminEmail" -F "user[password]=$($Credential.GetNetworkCredential().Password)" -F "user[password_confirmation]=$($Credential.GetNetworkCredential().Password)" -F "source_label=Detail Form" $JoinUrl >~/github-curl.out 2>&1
=======
		curl -X POST -k -v -b ~/cookies -c ~/cookies -F "authenticity_token=$AuthToken" -F "user[login]=$AdminUser" -F "user[email]=$AdminEmail" -F "user[password]=$MgmtPassword" -F "user[password_confirmation]=$MgmtPassword" -F "source_label=Detail Form" $JoinUrl >~/github-curl.out 2>&1
>>>>>>> 2dc34967
	}
	End {
		Write-Debug -Message 'Exiting Function: Invoke-GHEInitialConfiguration'
	}
}
function New-GHEOrganization {
	[CmdletBinding()]
	Param(
		# URL of the API end point
		[Parameter(Mandatory = $true)]
		[String]$ComputerName,

		# Credential object for authentication against the GHE API
		[Parameter(Mandatory = $true)]
		[pscredential]$Credential,

		# Display name of the Organization
		[Parameter(Mandatory = $true)]
		[String]$DisplayName,

		# User account who will be the administrator of the organization
		[Parameter(Mandatory = $true)]
		[String]$AdminName,

		# User/handle of the organization
		[Parameter(Mandatory = $true)]
		[String]$Handle
	)
	Begin {
		Write-Debug -Message 'Entered Function: New-GHEOrganization'

		$QualifiedUrl = "https://$ComputerName/api/v3/admin/organizations"
		Write-Debug -Message "Qualified URL is: $QualifiedUrl"

		$Headers = @{
			'Authorization' = "token $AuthToken"
			'Accept' = 'application/vnd.github.v3+json'
		}
		Write-Debug -Message "HTTP Headers: $(Out-String -InputObject $Headers)"
	}
	Process {
		Foreach ($OrgHandle in $Handle) {
			$Body = @{
				'login' = $OrgHandle
				'admin' = $AdminName
				'profile_name' = $DisplayName
			}
			Write-Debug -Message "Request Body: $(Out-String -InputObject $Body)"

			$JSONData = ConvertTo-Json -InputObject $Body
			Write-Debug -Message "JSON data: $JSONData"

			Write-Debug -Message 'Calling REST API'
<<<<<<< HEAD
			$Result = Invoke-RestMethod -Method POST -Uri $QualifiedUrl -Headers $Headers -Body $JSONData -Authentication Basic -Credential $Credential -SkipCertificateCheck
			Write-Debug -Message "Result of REST request for organization ${OrgHandle}: $(Out-String -InputObject $Result)"
=======
			Invoke-RestMethod -Method POST -Uri $QualifiedUrl -Headers $Headers -Body $JSONData -SkipCertificateCheck
>>>>>>> 2dc34967
		}
	}
	End {
		Write-Debug -Message 'Exiting Function: New-GHEOrganization'
	}
}
function New-GHEUser {
	[CmdletBinding()]
	Param(
		# URL of the API end point
		[Parameter(Mandatory = $true)]
		[String]$ComputerName,

		# Username/login of the user
		[Parameter(Mandatory = $false)]
		[String]$Handle,

		# Email address for the invite
		[Parameter(Mandatory = $false)]
		[String]$Email,

		# Personal Access Token for authentication against the GHE API
		[Parameter(Mandatory = $true)]
		[String]$AuthToken
	)
	Begin {
		Write-Debug -Message 'Entered Function: Create-GHEUser'

		$QualifiedUrl = "https://$ComputerName/api/v3/admin/users"
		Write-Debug -Message "Qualified URL is: $QualifiedUrl"

		$Headers = @{
			'Authorization' = "token $AuthToken"
			'Accept' = 'application/vnd.github.v3+json'
		}
		Write-Debug -Message "HTTP Headers: $(Out-String -InputObject $Headers)"
	}
	Process {
		Foreach ($User in $Handle) {
			$Body = @{
				'login' = $User
				'email' = $Email
			}
			Write-Debug -Message "Request Body: $(Out-String -InputObject $Body)"

			$JSONData = ConvertTo-Json -InputObject $Body
			Write-Debug -Message "JSON data: $JSONData"

			Write-Debug -Message "Calling REST API"
<<<<<<< HEAD
			$Result = Invoke-RestMethod -Method POST -Uri $QualifiedUrl -Headers $Headers -Body $JSONData -Authentication Basic -Credential $Credential -SkipCertificateCheck
			Write-Debug -Message "Result of REST request for user ${User}: $(Out-String -InputObject $Result)"
=======
			Invoke-RestMethod -Method POST -Uri $QualifiedUrl -Headers $Headers -Body $JSONData -SkipCertificateCheck
>>>>>>> 2dc34967
		}
	}
	End {
		Write-Debug -Message 'Exiting Function: Create-GHEUser'
	}
}
function New-GHETeam {
	[CmdletBinding()]
	Param(
		# URL of the API end point
		[Parameter(Mandatory = $true)]
		[String]$ComputerName,

		# Personal Access Token for authentication against the GHE API
		[Parameter(Mandatory = $true)]
		[String]$AuthToken,

		# User/handle of the organization
		[Parameter(Mandatory = $true)]
		[String]$Handle,

		# The organization that the team will be associated with
		[Parameter(Mandatory = $true)]
		[String]$Organization,

		# Description of the team
		[Parameter(Mandatory = $false)]
		[String]$Description,

		# Repositories that the team is associated with
		[Parameter(Mandatory = $false)]
		[String[]]$Repos,

		# Level of privacy the team should have
		[Parameter(Mandatory = $false)]
		[String]$Privacy,

		# List of maintainers/owners of the team
		[Parameter(Mandatory = $false)]
		[String[]]$Maintainers
	)
	Begin {
		Write-Debug -Message 'Entered Function: Create-GHETeam'

		$QualifiedUrl = "https://$ComputerName/api/v3/orgs/$Organization/teams"
		Write-Debug -Message "Qualified URL is: $QualifiedUrl"

		$Headers = @{
			'Authorization' = "token $AuthToken"
			'Accept' = 'application/vnd.github.v3+json'
		}
		Write-Debug -Message "HTTP Headers: $(Out-String -InputObject $Headers)"
	}
	Process {
		Foreach ($Team in $Handle) {
			$Body = @{
				'name' = $Handle
				'description' = $(If ($Description -eq $null){ ,@() } Else { $Description })
				'maintainers' = $(If ($Maintainers.Count -eq 1){ ,@($Maintainers) } Elseif ($Maintainers -eq $Null) { ,@() } Else { $Maintainers })
				'repo_names' = $(If ($Repos.Count -eq 1){ ,@($Repos) } Elseif ($Repos -eq $Null) { ,@() } Else { $Repos })
				'privacy' = $(If ($Privacy -eq $null){ ,@() } Else { $Privacy })
			}
			Write-Debug -Message "Request Body: $(Out-String -InputObject $Body)"

			$JSONData = ConvertTo-Json -InputObject $Body
			Write-Debug -Message "JSON data: $JSONData"

			Write-Debug -Message "Calling REST API"
<<<<<<< HEAD
			$Result = Invoke-RestMethod -Method POST -Uri $QualifiedUrl -Headers $Headers -Body $JSONData -Authentication Basic -Credential $Credential -SkipCertificateCheck
			Write-Debug -Message "Result of REST request for team ${Team}: $(Out-String -InputObject $Result)"
=======
			Invoke-RestMethod -Method POST -Uri $QualifiedUrl -Headers $Headers -Body $JSONData -SkipCertificateCheck
>>>>>>> 2dc34967
		}
	}
	End {
		Write-Debug -Message 'Exiting Function: Create-GHETeam'
	}
<<<<<<< HEAD
}
function New-GHERepo {
	[CmdletBinding()]
	Param(
		# DNS address of the primary GHE instance
		[Parameter(Mandatory = $true)]
		[String]$ComputerName,

		# Credentials for authentication to GHE
		[Parameter(Mandatory = $true)]
		[PSCredential]$Credential,

		# Name of the repository to create
		[String[]]$Name,

		# Description for the repository
		[String]$Description,

		# URL with more information about the repository
		[String]$HomePage,

		# Organization owner of the repository
		[String]$Organization,

		# Switch to create a private repository
		[Switch]$Private,

		# Switch to turn off issue tracking
		[Switch]$DisableIssues,

		# Switch to turn off project boards
		[Switch]$DisableProjects,

		# Switch to turn off wiki support
		[Switch]$DisableWiki,

		# The ID of the team that will have access to this repository
		[Int]$TeamId,

		# Switch to automatically initialize the repo with an emtpy README file and commit
		[Switch]$AutoInit,

		# The language or platform of the template to apply
		[String]$GitIgnoreTemplate,

		# The license template for the repository
		[String]$LicenseTemplate,

		# Switch to disable squash merging pull requests
		[Switch]$DisableSquash,

		# Switch to disable merge commits/pull requests
		[Switch]$DisableMerge,

		# Switch to disable rebase merge commits/pull requests
		[Switch]$DisableRebase
	)
	Begin {
		Write-Debug -Message 'Entered Function: Create-GHERepo'

		If ($Organization -ne $null) {
			Write-Debug -Message "Organization is defined, creating an Organization repo"
			$QualifiedUrl = "https://$ComputerName/api/v3/orgs/$Organization/repos"
			Write-Debug -Message "Qualified URL is: $QualifiedUrl"
		}
		Else {
			Write-Debug -Message "Organization is not defined, creating a User repo"
			$QualifiedUrl = "https://$ComputerName/api/v3/user/repos"
			Write-Debug -Message "Qualified URL is: $QualifiedUrl"
		}
	}
	Process {
		Foreach ($Repo in $Name) {
			$Body = @{
				'name' = $Repo
				'description' = $(If ($Description -eq $null){ ,@() } Else { $Description })
				'homepage' = $(If ($HomePage -eq $null){ ,@() } Else { $HomePage })
				'private' = $(If ($Private -eq $false){ $false } Else { $true })
				'has_issues' = $(If ($DisableIssues -eq $false){ $true } Else { $false })
				'has_projects' = $(If ($DisableProjects -eq $false){ $true } Else { $false })
				'has_wiki' = $(If ($DisableWiki -eq $false){ $true } Else { $false })
				'auto_init' = $(If ($AutoInit -eq $false){ $false } Else { $true })
				'gitignore_template' = $(If ($GitIgnoreTemplate -eq $null){ ,@() } Else { $GitIgnoreTemplate })
				'license_template' = $(If ($LicenseTemplate -eq $null){ ,@() } Else { $LicenseTemplate })
				'allow_squash_merge' = $(If ($DisableSquash -eq $false){ $true } Else { $false })
				'allow_merge_commit' = $(If ($DisableMerge -eq $false){ $true } Else { $false })
				'allow_rebase_merge' = $(If ($DisableRebase -eq $false){ $true } Else { $false })
			}
			If ($TeamId -ne 0){
				Write-Debug -Message "TeamId is: $TeamId"
				$Body.Add('team_id', $TeamId)
			}
			Write-Debug -Message "Request Body: $(Out-String -InputObject $Body)"

			$JSONData = ConvertTo-Json -InputObject $Body
			Write-Debug -Message "JSON data: $JSONData"

			Write-Debug -Message "Calling REST API"
			$Result = Invoke-RestMethod -Method POST -Uri $QualifiedUrl -Body $JSONData -Authentication Basic -Credential $Credential -SkipCertificateCheck
			Write-Debug -Message "Result of REST request for repo ${repo}: $(Out-String -InputObject $Result)"
		}
	}
	End {

	}
}
function Add-GHEOrgMembership {
	[CmdletBinding()]
	Param(
		# URL of the API end point
		[Parameter(Mandatory = $true)]
		[String]$ComputerName,

		# Credential object for authentication against the GHE API
		[Parameter(Mandatory = $true)]
		[PSCredential]$Credential,

		# Username/login for the user
		[Parameter(Mandatory = $true)]
		[String[]]$Handle,

		# Organization handle that the member will join
		[Parameter(Mandatory = $true)]
		[String]$Organization,

		# Role to give the user in the organization (default is 'member')
		[Parameter(Mandatory = $false)]
		[String]$Role = 'member'
	)
	Begin {
		Write-Debug -Message "Entered function: Add-GHEOrgMembership"
	}
	Process {
		Foreach ($Name in $Handle) {
			$QualifiedUrl = "https://$ComputerName/api/v3/orgs/$Organization/memberships/$Name"
			Write-Debug -Message "Qualified URL is: $QualifiedUrl"

			$Body = @{
				'role' = $Role
			}
			Write-Debug -Message "Request Body: $(Out-String -InputObject $Body)"

			$JSONData = ConvertTo-Json -InputObject $Body
			Write-Debug -Message "JSON data: $(Out-String -InputObject $JSONData)"

			Write-Debug -Message "Calling REST API"
			$Result = Invoke-WebRequest -Uri $QualifiedUrl -Method PUT -Body $JSONData -Authentication Basic -Credential $Credential -SkipCertificateCheck
			Write-Debug -Message "Result of REST request for membership ${Name}: $(Out-String -InputObject $Result)"
		}
	}
	End {
		Write-Debug -Message 'Exiting function: Add-GHEOrgMembership'
	}
}
function Add-GHETeamMembership {
	[CmdletBinding()]
	Param(
		# URL of the API end point
		[Parameter(Mandatory = $true)]
		[String]$ComputerName,

		# Credential object for authentication against the GHE API
		[Parameter(Mandatory = $true)]
		[PSCredential]$Credential,

		# Username/login for the team
		[Parameter(Mandatory = $true)]
		[String]$TeamHandle,

		# Username/login for the user
		[Parameter(Mandatory = $true)]
		[String[]]$UserHandle,

		# The role that the user will have on the specified team
		[Parameter(Mandatory = $true)]
		[String]$Role
	)

	Begin {
		Write-Debug -Message "Entered function: Add-GHETeamMembership"
	}
	Process {
		Foreach ($Name in $Handle) {
			$QualifiedUrl = "https://$ComputerName/api/v3/teams/$TeamHandle/memberships/$UserHandle"
			Write-Debug -Message "Qualified URL is: $QualifiedUrl"

			$Body = @{
				'role' = $Role
			}

			$JSONData = ConvertTo-Json -InputObject $Body
			Write-Debug -Message "JSON data: $(Out-String -InputObject $JSONData)"

			Write-Debug -Message "Calling REST API"
			$Result = Invoke-WebRequest -Uri $QualifiedUrl -Method PUT -Body $JSONData -Authentication Basic -Credential $Credential -SkipCertificateCheck
			Write-Debug -Message "Result of REST request for membership ${Name}: $(Out-String -InputObject $Result)"

		}
	}

	End {
		Write-Debug -Message 'Exiting function: Add-GHETeamMembership'

	}
=======
>>>>>>> 2dc34967
}<|MERGE_RESOLUTION|>--- conflicted
+++ resolved
@@ -38,7 +38,6 @@
 		as they don't fully support multipart/form-data yet
 		#>
 		Write-Debug -Message "Calling CURL to inject license and initial password"
-<<<<<<< HEAD
 		$Result = curl -k -L -X POST $SetupUrl -F license=@$LicenseFile -F "password=$($Credential.GetNetworkCredential().Password)"
 		Write-Debug -Message "Result of CURL request injecting license: $(Out-String -InputObject $Result)"
 
@@ -48,16 +47,6 @@
 			Write-Verbose -Message "Waiting for configuration process to complete..."
 			$Result = Invoke-RestMethod -Method GET -Uri "https://api_key:$($Credential.GetNetworkCredential().Password)@$($ComputerName):8443/setup/api/configcheck" -SkipCertificateCheck
 			Write-Debug -Message "Current result of configuration process: $(Out-String -InputObject $Result.Status)"
-=======
-		curl -k -L -X POST $SetupUrl -F license=@$LicenseFile -F "password=$MgmtPassword"
-
-		Write-Debug -Message "Starting configuration process"
-		Invoke-RestMethod -Method POST -Uri "https://api_key:$MgmtPassword@$($ComputerName):8443/setup/api/configure" -SkipCertificateCheck
-		do {
-			Write-Verbose -Message "Waiting for configuration process to complete..."
-			$Result = Invoke-RestMethod -Method GET -Uri "https://api_key:$MgmtPassword@$($ComputerName):8443/setup/api/configcheck" -SkipCertificateCheck
-			Write-Debug -Message "Current result of configuration process: $($Result.Status)"
->>>>>>> 2dc34967
 			Start-Sleep -Seconds 30
 		} until ($Result.status -eq 'success' -or $Result.status -eq 'failed')
 
@@ -69,11 +58,7 @@
 		$RegexPattern = '(?<=value=")(.*?)(?=")'
 		$AuthToken = ([regex]::matches($AuthFullString, $RegexPattern)).Value[1]
 		Write-Debug -Message "Current value of AuthToken: $AuthToken"
-<<<<<<< HEAD
 		curl -X POST -k -v -b ~/cookies -c ~/cookies -F "authenticity_token=$AuthToken" -F "user[login]=$($Credential.GetNetworkCredential().UserName)" -F "user[email]=$AdminEmail" -F "user[password]=$($Credential.GetNetworkCredential().Password)" -F "user[password_confirmation]=$($Credential.GetNetworkCredential().Password)" -F "source_label=Detail Form" $JoinUrl >~/github-curl.out 2>&1
-=======
-		curl -X POST -k -v -b ~/cookies -c ~/cookies -F "authenticity_token=$AuthToken" -F "user[login]=$AdminUser" -F "user[email]=$AdminEmail" -F "user[password]=$MgmtPassword" -F "user[password_confirmation]=$MgmtPassword" -F "source_label=Detail Form" $JoinUrl >~/github-curl.out 2>&1
->>>>>>> 2dc34967
 	}
 	End {
 		Write-Debug -Message 'Exiting Function: Invoke-GHEInitialConfiguration'
@@ -127,12 +112,8 @@
 			Write-Debug -Message "JSON data: $JSONData"
 
 			Write-Debug -Message 'Calling REST API'
-<<<<<<< HEAD
 			$Result = Invoke-RestMethod -Method POST -Uri $QualifiedUrl -Headers $Headers -Body $JSONData -Authentication Basic -Credential $Credential -SkipCertificateCheck
 			Write-Debug -Message "Result of REST request for organization ${OrgHandle}: $(Out-String -InputObject $Result)"
-=======
-			Invoke-RestMethod -Method POST -Uri $QualifiedUrl -Headers $Headers -Body $JSONData -SkipCertificateCheck
->>>>>>> 2dc34967
 		}
 	}
 	End {
@@ -182,12 +163,8 @@
 			Write-Debug -Message "JSON data: $JSONData"
 
 			Write-Debug -Message "Calling REST API"
-<<<<<<< HEAD
 			$Result = Invoke-RestMethod -Method POST -Uri $QualifiedUrl -Headers $Headers -Body $JSONData -Authentication Basic -Credential $Credential -SkipCertificateCheck
 			Write-Debug -Message "Result of REST request for user ${User}: $(Out-String -InputObject $Result)"
-=======
-			Invoke-RestMethod -Method POST -Uri $QualifiedUrl -Headers $Headers -Body $JSONData -SkipCertificateCheck
->>>>>>> 2dc34967
 		}
 	}
 	End {
@@ -256,18 +233,13 @@
 			Write-Debug -Message "JSON data: $JSONData"
 
 			Write-Debug -Message "Calling REST API"
-<<<<<<< HEAD
 			$Result = Invoke-RestMethod -Method POST -Uri $QualifiedUrl -Headers $Headers -Body $JSONData -Authentication Basic -Credential $Credential -SkipCertificateCheck
 			Write-Debug -Message "Result of REST request for team ${Team}: $(Out-String -InputObject $Result)"
-=======
-			Invoke-RestMethod -Method POST -Uri $QualifiedUrl -Headers $Headers -Body $JSONData -SkipCertificateCheck
->>>>>>> 2dc34967
 		}
 	}
 	End {
 		Write-Debug -Message 'Exiting Function: Create-GHETeam'
 	}
-<<<<<<< HEAD
 }
 function New-GHERepo {
 	[CmdletBinding()]
@@ -472,6 +444,4 @@
 		Write-Debug -Message 'Exiting function: Add-GHETeamMembership'
 
 	}
-=======
->>>>>>> 2dc34967
 }